--- conflicted
+++ resolved
@@ -16,11 +16,7 @@
 
 from glob import glob
 from pathlib import Path
-<<<<<<< HEAD
-from typing import Any, ContextManager, Dict, List, Set, Tuple, Union
-=======
-from typing import Any, ContextManager, Dict, List, Literal, Tuple, Union
->>>>>>> 81af99eb
+from typing import Any, ContextManager, Dict, List, Literal, Set, Tuple, Union
 from unittest.mock import MagicMock
 from urllib.parse import urldefrag, urlsplit
 
