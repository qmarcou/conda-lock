--- conflicted
+++ resolved
@@ -2713,11 +2713,6 @@
             [conda_exe, "--version"], stdout=subprocess.PIPE, encoding="utf8"
         )
         logging.info("using micromamba version %s", res.stdout)
-<<<<<<< HEAD
-        pytest.xfail("micromamba doesn't support our quetz server urls properly")
-=======
-    from ensureconda.resolve import platform_subdir
->>>>>>> d1741c77
 
     monkeypatch.chdir(tmp_path)
 
@@ -2750,16 +2745,12 @@
             env_name = uuid.uuid4().hex
             env_prefix = tmp_path / env_name
 
-<<<<<<< HEAD
-            result: CliResult = runner.invoke(
-=======
             if with_env:
                 env = dict(os.environ, QUETZ_API_KEY=quetz_server.api_key)
             else:
                 env = dict(os.environ)
 
-            result: Result = runner.invoke(
->>>>>>> d1741c77
+            result: CliResult = runner.invoke(
                 main,
                 [
                     "install",
